<<<<<<< HEAD
#!/bin/bash
python -m pip install -r requirements.txt
python server.py
=======
source server/drive_webhook.py

python -m pip install -r server/requirements.txt
python server/server.py
>>>>>>> 8465438b
<|MERGE_RESOLUTION|>--- conflicted
+++ resolved
@@ -1,10 +1,5 @@
-<<<<<<< HEAD
 #!/bin/bash
-python -m pip install -r requirements.txt
-python server.py
-=======
 source server/drive_webhook.py
 
 python -m pip install -r server/requirements.txt
-python server/server.py
->>>>>>> 8465438b
+python server/server.py